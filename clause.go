--- conflicted
+++ resolved
@@ -89,10 +89,10 @@
 	return c
 }
 
-<<<<<<< HEAD
 func (c *Clause) resolveCompletion() Completion {
 	return c.completionsMixin.resolveCompletion()
-=======
+}
+
 // Envar overrides the default value(s) for a flag from an environment variable,
 // if it is set. Several default values can be provided by using new lines to
 // separate them.
@@ -123,7 +123,6 @@
 		hints = append(hints, hintAction()...)
 	}
 	return hints
->>>>>>> 75c60582
 }
 
 // HintOptions registers any number of options for the flag to provide completions
